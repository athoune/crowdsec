--- conflicted
+++ resolved
@@ -32,18 +32,11 @@
     - name: "Install bats dependencies"
       run: |
         sudo apt install -y -qq build-essential daemonize jq netcat-openbsd
-<<<<<<< HEAD
         go install github.com/mikefarah/yq/v4@latest
         go install github.com/cloudflare/cfssl/cmd/cfssl@latest
         go install github.com/cloudflare/cfssl/cmd/cfssljson@latest
         go install github.com/wadey/gocovmerge@latest
         sudo cp -u ~/go/bin/yq ~/go/bin/gocovmerge ~/go/bin/cfssl ~/go/bin/cfssljson /usr/local/bin/
-=======
-        GO111MODULE=on go get github.com/mikefarah/yq/v4
-        sudo cp -u ~/go/bin/yq /usr/local/bin/
-        go install github.com/wadey/gocovmerge@latest
-        sudo cp -u ~/go/bin/gocovmerge /usr/local/bin/
->>>>>>> 0f7f21a7
 
     - name: "Build crowdsec and fixture"
       run: TEST_COVERAGE=true make bats-clean bats-build bats-fixture
