--- conflicted
+++ resolved
@@ -62,7 +62,6 @@
     esac
 }
 
-<<<<<<< HEAD
 check_cfssl() {
     # shellcheck disable=SC2016
     howto_install='You can install it with "go get -u github.com/cloudflare/cfssl/cmd/cfssl" and add ~/go/bin to $PATH.'
@@ -79,24 +78,19 @@
     fi
 }
 
-=======
 check_gocovmerge() {
     if ! command -v gocovmerge >/dev/null; then
         die "missing required program 'gocovmerge'. You can install it with \"go install github.com/wadey/gocovmerge@latest\""
     fi
 }
->>>>>>> 099469c5
 
 check_bats_core
 check_python3
 check_nc
 check_yq
 check_daemonizer
-<<<<<<< HEAD
 check_cfssl
 check_cfssljson
-=======
 if [ -n "${TEST_COVERAGE}" ]; then
     check_gocovmerge
 fi
->>>>>>> 099469c5
